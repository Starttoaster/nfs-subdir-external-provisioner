--- conflicted
+++ resolved
@@ -48,63 +48,37 @@
 
 The following tables lists the configurable parameters of this chart and their default values.
 
-| Parameter                           | Description                                                 | Default                                                          |
-| ----------------------------------- | ----------------------------------------------------------- | ---------------------------------------------------------------- |
-| `replicaCount`                      | Number of provisioner instances to deployed                 | `1`                                                              |
-| `strategyType`                      | Specifies the strategy used to replace old Pods by new ones | `Recreate`                                                       |
-| `image.repository`                  | Provisioner image                                           | `gcr.io/k8s-staging-sig-storage/nfs-subdir-external-provisioner` |
-<<<<<<< HEAD
-| `image.tag`                         | Version of provisioner image                                | `v4.0.0`                                                         |
-| `image.pullPolicy`                  | Image pull policy                                           | `IfNotPresent`                                                   |
-| `imagePullSecrets`                  | Image pull secrets                                          | `[]`                                                             |
-| `storageClass.name`                 | Name of the storageClass                                    | `nfs-client`                                                     |
-| `storageClass.defaultClass`         | Set as the default StorageClass                             | `false`                                                          |
-| `storageClass.allowVolumeExpansion` | Allow expanding the volume                                  | `true`                                                           |
-| `storageClass.reclaimPolicy`        | Method used to reclaim an obsoleted volume                  | `Delete`                                                         |
-| `storageClass.provisionerName`      | Name of the provisionerName                                 | null                                                             |
-| `storageClass.archiveOnDelete`      | Archive pvc when deleting                                   | `true`                                                           |
-| `storageClass.pathPattern`          | Specifies a template for the directory name                 | null                                                             |
-| `storageClass.accessModes`          | Set access mode for PV                                      | `ReadWriteOnce`                                                  |
-| `storageClass.annotations`          | Set additional annotations for the StorageClass             | `{}`                                                             |
-| `leaderElection.enabled`            | Enables or disables leader election                         | `true`                                                           |
-| `nfs.server`                        | Hostname of the NFS server (required)                       | null (ip or hostname)                                            |
-| `nfs.path`                          | Basepath of the mount point to be used                      | `/nfs-storage`                                                   |
-| `nfs.mountOptions`                  | Mount options (e.g. 'nfsvers=3')                            | null                                                             |
-| `resources`                         | Resources required (e.g. CPU, memory)                       | `{}`                                                             |
-| `rbac.create`                       | Use Role-based Access Control                               | `true`                                                           |
-| `podSecurityPolicy.enabled`         | Create & use Pod Security Policy resources                  | `false`                                                          |
-| `podAnnotations`                    | Additional annotations for the Pods                         | `{}`                                                             |
-| `priorityClassName`                 | Set pod priorityClassName                                   | null                                                             |
-| `serviceAccount.create`             | Should we create a ServiceAccount                           | `true`                                                           |
-| `serviceAccount.name`               | Name of the ServiceAccount to use                           | null                                                             |
-| `serviceAccount.annotations`        | Additional annotations for the ServiceAccount               | `{}`                                                             |
-| `nodeSelector`                      | Node labels for pod assignment                              | `{}`                                                             |
-| `affinity`                          | Affinity settings                                           | `{}`                                                             |
-| `tolerations`                       | List of node taints to tolerate                             | `[]`                                                             |
-| `labels`                            | Additional labels for any resource created                  | `{}`                                                             |
-=======
-| `image.tag`                         | Version of provisioner image                                | `v4.0.2`                                  |
-| `image.pullPolicy`                  | Image pull policy                                           | `IfNotPresent`                                    |
-| `storageClass.name`                 | Name of the storageClass                                    | `nfs-client`                                      |
-| `storageClass.defaultClass`         | Set as the default StorageClass                             | `false`                                           |
-| `storageClass.allowVolumeExpansion` | Allow expanding the volume                                  | `true`                                            |
-| `storageClass.reclaimPolicy`        | Method used to reclaim an obsoleted volume                  | `Delete`                                          |
-| `storageClass.provisionerName`      | Name of the provisionerName                                 | null                                              |
-| `storageClass.archiveOnDelete`      | Archive PVC when deleting                                   | `true`                                            |
-| `storageClass.onDelete`             | Strategy on PVC deletion. Overrides `archiveOnDelete` when set to lowercase values `delete` or `retain`  | null |
-| `storageClass.pathPattern`          | Specifies a template for the directory name                 | null                                              |
-| `storageClass.accessModes`          | Set access mode for PV                                      | `ReadWriteOnce`                                   |
-| `leaderElection.enabled`            | Enables or disables leader election                         | `true`                                            |
-| `nfs.server`                        | Hostname of the NFS server (required)                       | null (ip or hostname)                             |
-| `nfs.path`                          | Basepath of the mount point to be used                      | `/nfs-storage`                                 |
-| `nfs.mountOptions`                  | Mount options (e.g. 'nfsvers=3')                            | null                                              |
-| `resources`                         | Resources required (e.g. CPU, memory)                       | `{}`                                              |
-| `rbac.create`                       | Use Role-based Access Control                               | `true`                                            |
-| `podSecurityPolicy.enabled`         | Create & use Pod Security Policy resources                  | `false`                                           |
-| `priorityClassName`                 | Set pod priorityClassName                                   | null                                              |
-| `serviceAccount.create`             | Should we create a ServiceAccount                           | `true`                                            |
-| `serviceAccount.name`               | Name of the ServiceAccount to use                           | null                                              |
-| `nodeSelector`                      | Node labels for pod assignment                              | `{}`                                              |
-| `affinity`                          | Affinity settings                                           | `{}`                                              |
-| `tolerations`                       | List of node taints to tolerate                             | `[]`                                              |
->>>>>>> eae7143d
+| Parameter                           | Description                                                                                           | Default                                                          |
+| ----------------------------------- | ----------------------------------------------------------------------------------------------------- | ---------------------------------------------------------------- |
+| `replicaCount`                      | Number of provisioner instances to deployed                                                           | `1`                                                              |
+| `strategyType`                      | Specifies the strategy used to replace old Pods by new ones                                           | `Recreate`                                                       |
+| `image.repository`                  | Provisioner image                                                                                     | `gcr.io/k8s-staging-sig-storage/nfs-subdir-external-provisioner` |
+| `image.tag`                         | Version of provisioner image                                                                          | `v4.0.2`                                                         |
+| `image.pullPolicy`                  | Image pull policy                                                                                     | `IfNotPresent`                                                   |
+| `imagePullSecrets`                  | Image pull secrets                                                                                    | `[]`                                                             |
+| `storageClass.name`                 | Name of the storageClass                                                                              | `nfs-client`                                                     |
+| `storageClass.defaultClass`         | Set as the default StorageClass                                                                       | `false`                                                          |
+| `storageClass.allowVolumeExpansion` | Allow expanding the volume                                                                            | `true`                                                           |
+| `storageClass.reclaimPolicy`        | Method used to reclaim an obsoleted volume                                                            | `Delete`                                                         |
+| `storageClass.provisionerName`      | Name of the provisionerName                                                                           | null                                                             |
+| `storageClass.archiveOnDelete`      | Archive PVC when deleting                                                                             | `true`                                                           |
+| `storageClass.onDelete`             | Strategy on PVC deletion. Overrides archiveOnDelete when set to lowercase values 'delete' or 'retain' | null                                                             |
+| `storageClass.pathPattern`          | Specifies a template for the directory name                                                           | null                                                             |
+| `storageClass.accessModes`          | Set access mode for PV                                                                                | `ReadWriteOnce`                                                  |
+| `storageClass.annotations`          | Set additional annotations for the StorageClass                                                       | `{}`                                                             |
+| `leaderElection.enabled`            | Enables or disables leader election                                                                   | `true`                                                           |
+| `nfs.server`                        | Hostname of the NFS server (required)                                                                 | null (ip or hostname)                                            |
+| `nfs.path`                          | Basepath of the mount point to be used                                                                | `/nfs-storage`                                                   |
+| `nfs.mountOptions`                  | Mount options (e.g. 'nfsvers=3')                                                                      | null                                                             |
+| `resources`                         | Resources required (e.g. CPU, memory)                                                                 | `{}`                                                             |
+| `rbac.create`                       | Use Role-based Access Control                                                                         | `true`                                                           |
+| `podSecurityPolicy.enabled`         | Create & use Pod Security Policy resources                                                            | `false`                                                          |
+| `podAnnotations`                    | Additional annotations for the Pods                                                                   | `{}`                                                             |
+| `priorityClassName`                 | Set pod priorityClassName                                                                             | null                                                             |
+| `serviceAccount.create`             | Should we create a ServiceAccount                                                                     | `true`                                                           |
+| `serviceAccount.name`               | Name of the ServiceAccount to use                                                                     | null                                                             |
+| `serviceAccount.annotations`        | Additional annotations for the ServiceAccount                                                         | `{}`                                                             |
+| `nodeSelector`                      | Node labels for pod assignment                                                                        | `{}`                                                             |
+| `affinity`                          | Affinity settings                                                                                     | `{}`                                                             |
+| `tolerations`                       | List of node taints to tolerate                                                                       | `[]`                                                             |
+| `labels`                            | Additional labels for any resource created                                                            | `{}`                                                             |